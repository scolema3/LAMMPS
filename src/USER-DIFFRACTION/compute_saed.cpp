--- conflicted
+++ resolved
@@ -15,23 +15,17 @@
    Contributing authors: Shawn Coleman & Douglas Spearot (Arkansas)
 ------------------------------------------------------------------------- */
 
-<<<<<<< HEAD
 // Attempting compatibility with USER-INTEL
 #ifdef LMP_INTEL_OFFLOAD
 #define _LMP_INTEL_OFFLOAD
 #include "offload.h"
 #endif
 
-#include "mpi.h"
-#include "math.h"
-#include "stdlib.h"
-=======
 #include <mpi.h>
 #include <cmath>
 #include <cstdlib>
 #include <cstdio>
 #include <cstring>
->>>>>>> aa1d815f
 #include "math_const.h"
 #include "compute_saed.h"
 #include "compute_saed_consts.h"
@@ -43,15 +37,11 @@
 #include "citeme.h"
 #include "memory.h"
 #include "error.h"
-<<<<<<< HEAD
-#include "stdio.h"
-#include "string.h"
+
 
 #if defined(_OPENMP)
 #include <omp.h>
 #endif
-=======
->>>>>>> aa1d815f
 
 using namespace LAMMPS_NS;
 using namespace MathConst;
