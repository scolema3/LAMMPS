/* ----------------------------------------------------------------------
   LAMMPS - Large-scale Atomic/Molecular Massively Parallel Simulator
   http://lammps.sandia.gov, Sandia National Laboratories
   Steve Plimpton, sjplimp@sandia.gov

   Copyright (2003) Sandia Corporation.  Under the terms of Contract
   DE-AC04-94AL85000 with Sandia Corporation, the U.S. Government retains
   certain rights in this software.  This software is distributed under 
   the GNU General Public License.

   See the README file in the top-level LAMMPS directory.
------------------------------------------------------------------------- */

/* ----------------------------------------------------------------------
   Contributing authors: Shawn Coleman & Douglas Spearot (Arkansas)
------------------------------------------------------------------------- */

<<<<<<< HEAD
// Attempting compatibility with USER-INTEL
#ifdef LMP_INTEL_OFFLOAD
#define _LMP_INTEL_OFFLOAD
#include "offload.h"
#endif


#include "mpi.h"
#include "math.h"
#include "stdlib.h"
=======
#include <mpi.h>
#include <cmath>
#include <cstdlib>
#include <cstdio>
#include <cstring>
>>>>>>> aa1d815f
#include "math_const.h"
#include "compute_xrd.h"
#include "compute_xrd_consts.h"
#include "atom.h"
#include "comm.h"
#include "update.h"
#include "domain.h"
#include "group.h"
#include "citeme.h"
#include "memory.h"
#include "error.h"
<<<<<<< HEAD
#include "stdio.h"
#include "string.h"

#if defined(_OPENMP)
#include <omp.h>
#endif
=======
>>>>>>> aa1d815f

using namespace LAMMPS_NS;
using namespace MathConst;

static const char cite_compute_xrd_c[] =
  "compute_xrd command:\n\n"
  "@Article{Coleman13,\n"
  " author = {S. P. Coleman, D. E. Spearot, L. Capolungo},\n"
  " title = {Virtual diffraction analysis of Ni [010] symmetric tilt grain boundaries},\n"
  " journal = {Modelling and Simulation in Materials Science and Engineering},\n"
  " year =    2013,\n"
  " volume =  21,\n"
  " pages =   {055020}\n"
  "}\n\n";

/* ---------------------------------------------------------------------- */

ComputeXRD::ComputeXRD(LAMMPS *lmp, int narg, char **arg) :
  Compute(lmp, narg, arg)
{
  if (lmp->citeme) lmp->citeme->add(cite_compute_xrd_c);

  int ntypes = atom->ntypes;
  int natoms = group->count(igroup);
  int dimension = domain->dimension;
  int *periodicity = domain->periodicity;
  int triclinic = domain->triclinic;
  me = comm->me;
  
  // Checking errors specific to the compute
  if (dimension == 2) 
     error->all(FLERR,"Compute XRD does not work with 2d structures");
  if (narg < 4+ntypes) 
     error->all(FLERR,"Illegal Compute XRD Command");

  array_flag = 1;
  extarray = 0;

  // Store radiation wavelength
  lambda = atof(arg[3]);
  if (lambda <= 0)
    error->all(FLERR,"Compute SAED: Wavelength must be greater than zero");

  // Define atom types for atomic scattering factor coefficients
  int iarg = 4;  
  ztype = new int[ntypes];
  for (int i = 0; i < ntypes; i++){
    ztype[i] = XRDmaxType + 1;
  }
  for (int i=0; i<ntypes; i++) {   
    for(int j = 0; j < XRDmaxType; j++){
      if (strcasecmp(arg[iarg],XRDtypeList[j]) == 0) {
        ztype[i] = j;
       }
     }
    if ( ztype[i] == XRDmaxType + 1 )
        error->all(FLERR,"Compute XRD: Invalid ASF atom type");
    iarg++;
  }

  // Set defaults for optional args
  Min2Theta = 1;
  Max2Theta = 179;  
  radflag = 1;
  c[0] = 1; c[1] = 1; c[2] = 1;
  LP = 1;
  manual = false;
  double manual_double = 0;   
  echo = false;
  ratio = 0.5;

  // Process optional args
  while (iarg < narg) {
    if (strcmp(arg[iarg],"2Theta") == 0) {
      if (iarg+3 > narg) error->all(FLERR,"Illegal Compute XRD Command");
      Min2Theta = atof(arg[iarg+1]) / 2;
      Max2Theta = atof(arg[iarg+2]) / 2;
      if (Max2Theta > MY_PI ){
        Min2Theta = Min2Theta * MY_PI / 180;  // converting to radians if necessary
        Max2Theta = Max2Theta * MY_PI / 180;
        radflag = 0;
      }
      if (Min2Theta <= 0) 
        error->all(FLERR,"Minimum 2theta value must be greater than zero");
      if (Max2Theta > MY_PI ) 
        error->all(FLERR,"Maximum 2theta value must be less than 180 degrees");
      if (Max2Theta-Min2Theta <= 0) 
        error->all(FLERR,"Two-theta range must be greater than zero");
      iarg += 3;

    } else if (strcmp(arg[iarg],"c") == 0) {
      if (iarg+4 > narg) error->all(FLERR,"Illegal Compute XRD Command");
      c[0] = atof(arg[iarg+1]);
      c[1] = atof(arg[iarg+2]);
      c[2] = atof(arg[iarg+3]);
      if (c[0] <= 0 || c[1] <= 0 || c[2] <= 0) 
        error->all(FLERR,"Compute XRD: c's must be greater than 0");  
      iarg += 4;
      
    } else if (strcmp(arg[iarg],"LP") == 0) {
      if (iarg+2 > narg) error->all(FLERR,"Illegal Compute XRD Command");
      LP = atof(arg[iarg+1]);
      iarg += 2;

    } else if (strcmp(arg[iarg],"ratio") == 0) {
      if (iarg+2 > narg) error->all(FLERR,"Illegal Compute XRD Command");
      ratio = atof(arg[iarg+1]);
      if (ratio <= 0) 
        error->all(FLERR,"Ratio value must be greater than or equal to zero");
      if (ratio >= 1) 
        error->all(FLERR,"Ratio value must be less than or equal to one");
      iarg += 2;

    } else if (strcmp(arg[iarg],"echo") == 0) {
      echo = true;
      iarg += 1;

    } else if (strcmp(arg[iarg],"manual") == 0) {
      manual = true;
      manual_double = 1;       
      iarg += 1;        
      
    } else error->all(FLERR,"Illegal Compute XRD Command");
  }
 
  Kmax = 2 * sin(Max2Theta) / lambda;
 
  // Calculating spacing between reciprocal lattice points 
  // Using distance based on periodic repeating distance
  if (!manual) {
  
    if (triclinic == 1) 
     error->all(FLERR,"Compute XRD does not work with triclinic structures");  
    if (!periodicity[0] && !periodicity[1] && !periodicity[2])
      error->all(FLERR,"Compute SAED must have at least one periodic boundary unless manual spacing specified");

    double *prd;
    double ave_inv = 0.0; 
    prd = domain->prd;

    if (periodicity[0]){
      prd_inv[0] = 1 / prd[0]; 
      ave_inv += prd_inv[0];
    } 
    if (periodicity[1]){
      prd_inv[1] = 1 / prd[1];
      ave_inv += prd_inv[1];
    } 
    if (periodicity[2]){
      prd_inv[2] = 1 / prd[2];
      ave_inv += prd_inv[2];
    }

    // Using the average inverse dimensions for non-periodic direction
    ave_inv = ave_inv / (periodicity[0] + periodicity[1] + periodicity[2]);
    if (!periodicity[0]){
      prd_inv[0] = ave_inv; 
    } 
    if (!periodicity[1]){
      prd_inv[1] = ave_inv;
    } 
    if (!periodicity[2]){
      prd_inv[2] = ave_inv;
    }
  }

  // Use manual mapping of reciprocal lattice 
  if (manual) {
    for (int i=0; i<3; i++) {
      prd_inv[i] = 1.0;
    }
  } 
  
  // Find reciprocal spacing and integer dimensions
  for (int i=0; i<3; i++) {
    dK[i] = prd_inv[i]*c[i];
    Knmax[i] = ceil(Kmax / dK[i]);
  } 
  
  // Finding the intersection of the reciprocal space and Ewald sphere
  int nRows = 0;
  double dinv2= 0.0;
  double ang = 0.0;
  double K[3];
  
  // Procedure to determine how many rows are needed given the constraints on 2theta
  for (int i = -Knmax[0]; i <= Knmax[0]; i++) {
    for (int j = -Knmax[1]; j <= Knmax[1]; j++) {
      for (int k = -Knmax[2]; k <= Knmax[2]; k++) {
        
        K[0] = i * dK[0];
        K[1] = j * dK[1];
        K[2] = k * dK[2];
        dinv2 = (K[0] * K[0] + K[1] * K[1] + K[2] * K[2]);
        if  (4 >= dinv2 * lambda * lambda ) {
<<<<<<< HEAD
       	  ang = asin(lambda * sqrt(dinv2) / 2);
          if ( (ang <= Max2Theta) & (ang >= Min2Theta) ) {
=======
          ang = asin(lambda * sqrt(dinv2) * 0.5);
          if ((ang <= Max2Theta) && (ang >= Min2Theta)) {
>>>>>>> aa1d815f
          nRows++;
                }
        }
      } 
    }
  } 

  size_array_rows = nRows;
  size_array_cols = 2;
  
  if (me == 0) {
    if (screen &&  echo)
      fprintf(screen,"-----\nCompute XRD id:%s, # of atoms:%d, # of relp:%d\n",id,natoms,nRows);
      fprintf(screen,"Reciprocal point spacing in k1,k2,k3 = %g %g %g\n-----\n",
              dK[0], dK[1], dK[2]);
  }  
   
  memory->create(array,size_array_rows,size_array_cols,"xrd:array");
  memory->create(store_tmp,3*size_array_rows,"xrd:store_tmp");

  // Create vector of variables to be passed to fix xrd/vtk
  xrd_var[0] = lambda;
  xrd_var[1] = Max2Theta;
  xrd_var[2] = Min2Theta;
  xrd_var[3] = c[0];
  xrd_var[4] = c[1];
  xrd_var[5] = c[2];
  xrd_var[6] = manual_double;
}  
  
/* ---------------------------------------------------------------------- */

ComputeXRD::~ComputeXRD()
{
  memory->destroy(array);
  memory->destroy(store_tmp);
  delete ztype;
}

/* ---------------------------------------------------------------------- */

void ComputeXRD::init()
{

  int mmax = (2*Knmax[0]+1)*(2*Knmax[1]+1)*(2*Knmax[2]+1);
  double K[3];
  double dinv2 = 0.0;
  double ang =0.0;

  double convf = 360 / MY_PI;
  if (radflag ==1){
  convf = 1;
  }

  int n = 0;
    for (int m = 0; m < mmax; m++) {
      int k = m%(2*Knmax[2]+1);
      int j = (m%((2*Knmax[2]+1)*(2*Knmax[1]+1))-k)/(2*Knmax[2]+1);
      int i = (m-j*(2*Knmax[2]+1)-k)/((2*Knmax[2]+1)*(2*Knmax[1]+1))-Knmax[0];
      j = j-Knmax[1];
      k = k-Knmax[2];
      K[0] = i * dK[0];
      K[1] = j * dK[1];
      K[2] = k * dK[2];
      dinv2 = (K[0] * K[0] + K[1] * K[1] + K[2] * K[2]);
      if  (4 >= dinv2 * lambda * lambda ) {
         ang = asin(lambda * sqrt(dinv2) / 2);
         if ( (ang <= Max2Theta) & (ang >= Min2Theta) ) {
            store_tmp[3*n] = k;
            store_tmp[3*n+1] = j;
            store_tmp[3*n+2] = i;
            array[n][0] = ang * convf;
            n++;
         }
      }
   }

  if (n != size_array_rows)  
     error->all(FLERR,"Compute XRD compute_array() rows mismatch");

}

/* ---------------------------------------------------------------------- */

void ComputeXRD::compute_array()
{
  invoked_array = update->ntimestep;

  if (me == 0 && echo) {
      if (screen)
        fprintf(screen,"-----\nComputing XRD intensities for %s\n",id);
  }

  double t0 = MPI_Wtime();
  double *Fvec = new double[2*size_array_rows]; // Strct factor  (real & imaginary)
  
  ntypes = atom->ntypes;
  int nlocal = atom->nlocal;
  int *type  = atom->type;
  int natoms = group->count(igroup);
  int *mask = atom->mask;

// ==========================================================
// Begin Setups (4 total)
// ==========================================================

  // 1- Setup for vectorizing compute (removing mask/group dependency on xlocal)
  nlocalgroup = 0;
  for (int ii = 0; ii < nlocal; ii++) {
    if (mask[ii] & groupbit) {
     nlocalgroup++;
    }
  }

  double *xlocal = new double [3*nlocalgroup];
  int *typelocal = new int [nlocalgroup];
  
  nlocalgroup = 0;
  for (int ii = 0; ii < nlocal; ii++) {
    if (mask[ii] & groupbit) {
     xlocal[3*nlocalgroup] = atom->x[ii][0];
     xlocal[3*nlocalgroup+1] = atom->x[ii][1];
     xlocal[3*nlocalgroup+2] = atom->x[ii][2];
     typelocal[nlocalgroup]=type[ii];
     nlocalgroup++;
    }
  } 
  
  // 2- Setup for blocking compute to remain on L1 & L2 Cache
  int wblockCPU = 8192;
  int nblockCPU = floor(nlocalgroup/wblockCPU);
  if ( nblockCPU == 0 ) wblockCPU=nlocalgroup;

  int wblockMIC = 4096;
  int nblockMIC = floor(nlocalgroup/wblockMIC);
  if ( nblockMIC == 0 ) wblockMIC=nlocalgroup;
  
  int iistart = 0;
  int iistop = 0;

  if (me == 0 && echo) {
      if (screen)
        fprintf(screen," - %d block sections on CPU (Block size = %d) \n", nblockCPU, wblockCPU);
#ifdef _LMP_INTEL_OFFLOAD
        fprintf(screen," - %d block sections on MIC (Block size = %d) \n", nblockMIC, wblockMIC);
#endif        
  }
 
  // 3- Setup for using OpenMP  
  int *ztype_omp = ztype;
  int *store_omp = store_tmp;  
#if defined(_OPENMP)
  int nthreadCPU = comm->nthreads;
  if (me == 0 && echo) {
    if (screen)
      fprintf(screen," - using %d OMP threads on CPU",nthreadCPU);
  }
#endif
  
  // 4- Setup for using MIC offloading  
  int size_array_rows_MIC = 0;
  int size_array_rows_CPU = size_array_rows;
#ifdef _LMP_INTEL_OFFLOAD
  int nthreadMIC = 1;
  int nprocMIC = 0 ; 
  char sig0=me;
  float MIC2CPU_ratio = ratio;
  size_array_rows_MIC = MIC2CPU_ratio*size_array_rows;
  size_array_rows_CPU = size_array_rows-size_array_rows_MIC;

  if (getenv("MIC_OMP_NUM_THREADS") == NULL) {
    nthreadMIC = 240;
    if (me == 0)
      error->warning(FLERR,"MIC_OMP_NUM_THREADS environment is not set.");
  } else {
#pragma offload target(mic:0) \
   nocopy(ztype_omp : length(ntypes) alloc_if(1) free_if(0)) \
   nocopy(xlocal : length(3*nlocalgroup) alloc_if(1) free_if(0)) \
   nocopy(typelocal : length(nlocalgroup) alloc_if(1) free_if(0)) \
   nocopy(store_omp : length(3*size_array_rows_MIC) alloc_if(1) free_if(0)) \
   nocopy(Fvec : length(2*size_array_rows_MIC) alloc_if(1) free_if(0)) signal(&sig0)
{  
   nthreadMIC = omp_get_max_threads(); 
   nprocMIC = omp_get_num_procs();
}   
   }

   if (me == 0 && echo) {
    printf(" - size_array_rows_MIC = %d  (Ratio=%0.2f) \n",size_array_rows_MIC,ratio);
    printf(" - size_array_rows_CPU = %d  (Ratio=%0.2f) \n",size_array_rows_CPU,1-ratio);
   }
#endif

// ==========================================================
// End Setups
// ==========================================================



// ==========================================================
// Begin MIC Offload Region
// ==========================================================
#ifdef _LMP_INTEL_OFFLOAD
#pragma offload_wait target(mic:0) wait(&sig0)
char signal_var=me;
#pragma offload target(mic:0) \
   in(ztype_omp : length(ntypes) alloc_if(0) free_if(1)) \
   in(xlocal : length(3*nlocalgroup) alloc_if(0) free_if(1)) \
   in(typelocal : length(nlocalgroup) alloc_if(0) free_if(1)) \
   in(store_omp : length(3*size_array_rows_MIC) alloc_if(0) free_if(1)) \
   out(Fvec : length(2*size_array_rows_MIC) alloc_if(0) free_if(1)) \
   signal(&signal_var)
{  // Start of the MIC region
#pragma omp parallel num_threads(nthreadMIC)
  {
    double *f = new double[ntypes];    // atomic structure factor by type
    int typei = 0;                     // atom type
    double Fatom1 = 0.0;               // structure factor per atom
    double Fatom2 = 0.0;               // structure factor per atom (imaginary)
    double MY_PI  = 3.14159265358979323846; // pi
    double K[3];                       // Position in reciprocal space
    double dinv2 = 0.0;                // inverse spacing squared
    double dinv  = 0.0;                // inverse spacing
    double SinTheta_lambda  = 0.0;     // sin(theta)/lambda
    double SinTheta = 0.0;             // sin(theta)
    double ang = 0.0;                  // scatter angle = theta 
    double Cos2Theta = 0.0;            // cos(2*theta)
    double CosTheta = 0.0;             // cos(theta)

    double sqrt_lp = 0.0;                    // LP factor at K
    double *inners = new double[wblockMIC];  // (2pi* dot(K,xlocal)

    if (me == 0 && echo && omp_get_thread_num() == 0) {
     printf("Inside the parallel region on MIC, there are %d openMP thread(s) available for XRD\n",omp_get_num_procs());
     printf(" nthreadsCPU = %d\n",nthreadCPU);
     printf(" nthreadsMIC = %d\n",nthreadMIC);
     printf(" wblockMIC = %d, nblockMIC = %d", wblockMIC,nblockMIC);
     printf(" LP = %d\n",LP);
    }
    
    // Loop when Lorentz-Polarization factor is applied
    if (LP == 1) {
#pragma omp for
      for (int n = 0; n < size_array_rows_MIC; n++) {
        int k = store_omp[3*n];
        int j = store_omp[3*n+1];
        int i = store_omp[3*n+2];
        K[0] = i * dK[0];
        K[1] = j * dK[1];
        K[2] = k * dK[2];

        dinv2 = (K[0] * K[0] + K[1] * K[1] + K[2] * K[2]);
        dinv = sqrt(dinv2);
        SinTheta_lambda = 0.5*dinv;
        SinTheta = SinTheta_lambda * lambda; 
        ang = asin( SinTheta );
        Cos2Theta = cos( 2 * ang);
        CosTheta = cos( ang ); 

        Fatom1 = 0.0;
        Fatom2 = 0.0;

        // Calculate the atomic structure factor by type
        for (int ii = 0; ii < ntypes; ii++){
          f[ii] = 0;
          for (int C = 0; C < 8 ; C+=2){
            f[ii] += ASFXRD[ztype_omp[ii]][C] * exp(-1 * ASFXRD[ztype_omp[ii]][C+1] * SinTheta_lambda * SinTheta_lambda );
          }
          f[ii] += ASFXRD[ztype_omp[ii]][8];
        }

        // Evaluate the structure factor equation -- looping over all atoms
        // Blocking the compute to remain in L1 & L2 cache
        for (int block = 0; block < nblockMIC; block++){
          iistart = block*wblockMIC;
          iistop =  iistart+wblockMIC;
          for (int ii = iistart; ii < iistop; ii++){
               inners[ii-iistart] = 2 * MY_PI * (K[0] * xlocal[3*ii] + K[1] * xlocal[3*ii+1] +
                         K[2] * xlocal[3*ii+2]);
          }
          for (int ii = iistart; ii < iistop; ii++){
               typei=typelocal[ii]-1;
               Fatom1 += f[typei] * cos(inners[ii-iistart]);
               Fatom2 += f[typei] * sin(inners[ii-iistart]);
          }
        }
        // Finishing atoms not in block
        iistart = nblockMIC*wblockMIC;
        iistop =  iistart+wblockMIC;
        for (int ii = nblockMIC*wblockMIC; ii < nlocalgroup; ii++){
             inners[ii-iistart] = 2 * MY_PI * (K[0] * xlocal[3*ii] + K[1] * xlocal[3*ii+1] +
                       K[2] * xlocal[3*ii+2]);
        }
        for (int ii = nblockMIC*wblockMIC; ii < nlocalgroup; ii++){
            typei=typelocal[ii]-1;
            Fatom1 += f[typei] * cos(inners[ii-iistart]);
            Fatom2 += f[typei] * sin(inners[ii-iistart]);
        }
        
        sqrt_lp = sqrt((1 + Cos2Theta * Cos2Theta) /
             ( CosTheta * SinTheta * SinTheta));

        Fvec[2*n] = Fatom1 * sqrt_lp;
        Fvec[2*n+1] = Fatom2 * sqrt_lp;
      } // End of pragma omp for region
      
    // Loop when Lorentz-Polarization factor is NOT applied
    } else {
#pragma omp for
      for (int n = 0; n < size_array_rows_MIC; n++) {
        int k = store_omp[3*n];
        int j = store_omp[3*n+1];
        int i = store_omp[3*n+2];
        K[0] = i * dK[0];
        K[1] = j * dK[1];
        K[2] = k * dK[2];

        dinv2 = (K[0] * K[0] + K[1] * K[1] + K[2] * K[2]);
        dinv = sqrt(dinv2);
        SinTheta_lambda = 0.5*dinv;

        Fatom1 = 0.0;
        Fatom2 = 0.0;

        // Calculate the atomic structre factor by type
        for (int ii = 0; ii < ntypes; ii++){
          f[ii] = 0;
          for (int C = 0; C < 8 ; C+=2){
            f[ii] += ASFXRD[ztype_omp[ii]][C] * exp(-1 * ASFXRD[ztype_omp[ii]][C+1] * SinTheta_lambda * SinTheta_lambda );
          }
          f[ii] += ASFXRD[ztype_omp[ii]][8];
        }

        // Evaluate the structure factor equation -- looping over all atoms
        // Blocking the compute to remain in L1 & L2 cache
        for (int block = 0; block < nblockMIC; block++){
          iistart = block*wblockMIC;
          iistop =  iistart+wblockMIC;
          for (int ii = iistart; ii < iistop; ii++){
               inners[ii-iistart] = 2 * MY_PI * (K[0] * xlocal[3*ii] + K[1] * xlocal[3*ii+1] +
                         K[2] * xlocal[3*ii+2]);
          }
          for (int ii = iistart; ii < iistop; ii++){
               typei=typelocal[ii]-1;
               Fatom1 += f[typei] * cos(inners[ii-iistart]);
               Fatom2 += f[typei] * sin(inners[ii-iistart]);
          }
        }
        // Finishing atoms not in block
        iistart = nblockMIC*wblockMIC;
        iistop =  iistart+wblockMIC;
        for (int ii = nblockMIC*wblockMIC; ii < nlocalgroup; ii++){
             inners[ii-iistart] = 2 * MY_PI * (K[0] * xlocal[3*ii] + K[1] * xlocal[3*ii+1] +
                       K[2] * xlocal[3*ii+2]);
        }
        for (int ii = nblockMIC*wblockMIC; ii < nlocalgroup; ii++){
            typei=typelocal[ii]-1;
            Fatom1 += f[typei] * cos(inners[ii-iistart]);
            Fatom2 += f[typei] * sin(inners[ii-iistart]);
        }
        
        Fvec[2*n] = Fatom1;
        Fvec[2*n+1] = Fatom2;
      } // End of pragma omp for region
    } // End of if LP=1 check 
    delete [] f;
  } // End of pragma omp parallel region 
}  // End of MIC region
#endif

// ==========================================================
// END MIC Offload Region
// ==========================================================



// ==========================================================
// Begin CPU Concurrent Activity Region
// ==========================================================
  double tCPU0 = MPI_Wtime();
  int m = 0;
  double frac = 0.1;
  
#if defined(_OPENMP)  
#pragma omp parallel num_threads(nthreadCPU) shared(typelocal,xlocal,Fvec,m,frac,ASFXRD)
#endif
  {
    double *f = new double[ntypes];    // atomic structure factor by type
    int typei = 0;
    double Fatom1 = 0.0;               // structure factor per atom
    double Fatom2 = 0.0;               // structure factor per atom (imaginary)
    double K[3];
    double dinv2 = 0.0;
    double dinv  = 0.0;
    double SinTheta_lambda  = 0.0;     // sin(theta)/lambda
    double SinTheta = 0.0;
    double ang = 0.0;
    double Cos2Theta = 0.0;
    double CosTheta = 0.0;

    double sqrt_lp = 0.0;
    double *inners = new double[wblockCPU];

#if defined(_OPENMP)
    if (me == 0 && echo && omp_get_thread_num() == 0) {
       printf("Inside the CPU parallel region, there are %d openMP thread(s) available\n",omp_get_max_threads());
    }
#endif    
    // Loop when Lorentz-Polarization factor is applied    
    if (LP == 1) {
#if defined(_OPENMP)
#pragma omp for
#endif
      for (int n = size_array_rows_MIC; n < size_array_rows; n++) {
        int k = store_omp[3*n];
        int j = store_omp[3*n+1];
        int i = store_omp[3*n+2];
        K[0] = i * dK[0];
        K[1] = j * dK[1];
        K[2] = k * dK[2];

        dinv2 = (K[0] * K[0] + K[1] * K[1] + K[2] * K[2]);
        dinv = sqrt(dinv2);
        SinTheta_lambda = 0.5*dinv;
        SinTheta = SinTheta_lambda * lambda; 
        ang = asin( SinTheta );
        Cos2Theta = cos( 2 * ang);
        CosTheta = cos( ang ); 

        Fatom1 = 0.0;
        Fatom2 = 0.0;

        // Calculate the atomic structre factor by type
        for (int ii = 0; ii < ntypes; ii++){
          f[ii] = 0;
          for (int C = 0; C < 8 ; C+=2){
            f[ii] += ASFXRD[ztype_omp[ii]][C] * exp(-1 * ASFXRD[ztype_omp[ii]][C+1] * SinTheta_lambda * SinTheta_lambda );
          }
          f[ii] += ASFXRD[ztype_omp[ii]][8];
        }

        // Evaluate the structure factor equation -- looping over all atoms
        // Blocking the compute to remain in L1 & L2 cache
        for (int block = 0; block < nblockCPU; block++){
          iistart = block*wblockCPU;
          iistop =  iistart+wblockCPU;
          for (int ii = iistart; ii < iistop; ii++){
               inners[ii-iistart] = 2 * MY_PI * (K[0] * xlocal[3*ii] + K[1] * xlocal[3*ii+1] +
                         K[2] * xlocal[3*ii+2]);
          }
          for (int ii = iistart; ii < iistop; ii++){
               typei=typelocal[ii]-1;
               Fatom1 += f[typei] * cos(inners[ii-iistart]);
               Fatom2 += f[typei] * sin(inners[ii-iistart]);
          }
        }
        // Finishing atoms not in block
        iistart = nblockCPU*wblockCPU;
        iistop =  iistart+wblockCPU;
        for (int ii = nblockCPU*wblockCPU; ii < nlocalgroup; ii++){
             inners[ii-iistart] = 2 * MY_PI * (K[0] * xlocal[3*ii] + K[1] * xlocal[3*ii+1] +
                       K[2] * xlocal[3*ii+2]);
        }
        for (int ii = nblockCPU*wblockCPU; ii < nlocalgroup; ii++){
            typei=typelocal[ii]-1;
            Fatom1 += f[typei] * cos(inners[ii-iistart]);
            Fatom2 += f[typei] * sin(inners[ii-iistart]);
        }

        sqrt_lp = sqrt((1 + Cos2Theta * Cos2Theta) /
                  ( CosTheta * SinTheta * SinTheta));
        Fvec[2*n] = Fatom1 * sqrt_lp;
        Fvec[2*n+1] = Fatom2 * sqrt_lp;

        // reporting progress of calculation
        if ( echo ) {
#if defined(_OPENMP)        
          #pragma omp critical
#endif
          {
            if ( m == round(frac * size_array_rows_CPU) ) {
              if (me == 0 && screen) fprintf(screen," %0.0f%% -",frac*100);
              frac += 0.1;
            }
            m++;
          }
        }      
      } // End of pragma omp for region

    // Loop when Lorentz-Polarization factor is NOT applied
    } else {
#if defined(_OPENMP)    
#pragma omp for
#endif
      for (int n = size_array_rows_MIC; n < size_array_rows; n++) {
        int k = store_omp[3*n];
        int j = store_omp[3*n+1];
        int i = store_omp[3*n+2];
        K[0] = i * dK[0];
        K[1] = j * dK[1];
        K[2] = k * dK[2];

        dinv2 = (K[0] * K[0] + K[1] * K[1] + K[2] * K[2]);
        dinv = sqrt(dinv2);
        SinTheta_lambda = 0.5*dinv;

        Fatom1 = 0.0;
        Fatom2 = 0.0;


        // Calculate the atomic structre factor by type
        for (int ii = 0; ii < ntypes; ii++){
          f[ii] = 0;
          for (int C = 0; C < 8 ; C+=2){
            f[ii] += ASFXRD[ztype_omp[ii]][C] * exp(-1 * ASFXRD[ztype_omp[ii]][C+1] * SinTheta_lambda * SinTheta_lambda );
          }
          f[ii] += ASFXRD[ztype_omp[ii]][8];
        }

        // Evaluate the structure factor equation -- looping over all atoms
        // Blocking the compute to remain in L1 & L2 cache
        for (int block = 0; block < nblockCPU; block++){
          iistart = block*wblockCPU;
          iistop =  iistart+wblockCPU;
          for (int ii = iistart; ii < iistop; ii++){
               inners[ii-iistart] = 2 * MY_PI * (K[0] * xlocal[3*ii] + K[1] * xlocal[3*ii+1] +
                         K[2] * xlocal[3*ii+2]);
          }
          for (int ii = iistart; ii < iistop; ii++){
               typei=typelocal[ii]-1;
               Fatom1 += f[typei] * cos(inners[ii-iistart]);
               Fatom2 += f[typei] * sin(inners[ii-iistart]);
          }
        }
        // Finishing atoms not in block
        iistart = nblockCPU*wblockCPU;
        iistop =  iistart+wblockCPU;
        for (int ii = nblockCPU*wblockCPU; ii < nlocalgroup; ii++){
             inners[ii-iistart] = 2 * MY_PI * (K[0] * xlocal[3*ii] + K[1] * xlocal[3*ii+1] +
                       K[2] * xlocal[3*ii+2]);
        }
        for (int ii = nblockCPU*wblockCPU; ii < nlocalgroup; ii++){
            typei=typelocal[ii]-1;
            Fatom1 += f[typei] * cos(inners[ii-iistart]);
            Fatom2 += f[typei] * sin(inners[ii-iistart]);
        }
 
        Fvec[2*n] = Fatom1;
        Fvec[2*n+1] = Fatom2;

        // reporting progress of calculation
        if ( echo ) {
#if defined(_OPENMP)
          #pragma omp critical
#endif          
          {
            if ( m == round(frac * size_array_rows_CPU) ) {
              if (me == 0 && screen) fprintf(screen," %0.0f%% -",frac*100 );
              frac += 0.1;
            }
            m++;
          }
        }
      } // End of pragma omp for region
    } // End of if LP=1 check 
    delete [] f;
    delete [] inners;
  } // End of pragma omp parallel region on CPU
  double tCPU1 = MPI_Wtime();
  
// ==========================================================
// End CPU Concurrent Activity Region
// ==========================================================



// ==========================================================
// Gather computed data from all sources
// ==========================================================
#ifdef _LMP_INTEL_OFFLOAD
#pragma offload_wait target(mic:0) wait(&signal_var)
#endif
  double *scratch = new double[2*size_array_rows];
  MPI_Allreduce(Fvec,scratch,2*size_array_rows,MPI_DOUBLE,MPI_SUM,world);
#if defined(_OPENMP)
#pragma omp parallel for
#endif
  for (int i = 0; i < size_array_rows; i++) {
    array[i][1] = (scratch[2*i] * scratch[2*i] + scratch[2*i+1] * scratch[2*i+1]) / natoms;
  }

  delete [] scratch;
  delete [] Fvec;
  delete [] xlocal;
  delete [] typelocal;

  // compute memory usage per processor
  double bytes = size_array_rows * size_array_cols * sizeof(double); //array
  bytes +=  4.0 * size_array_rows * sizeof(double); //Fvec1 & 2, scratch1 & 2
  bytes += ntypes * sizeof(double); // f
  bytes += 3.0 * nlocalgroup * sizeof(double); // xlocal
  bytes += nlocalgroup * sizeof(int); // x
  bytes += 3.0 * size_array_rows * sizeof(int); // store_temp
  
  double t2 = MPI_Wtime();
  if (me == 0 && echo) {
    if (screen)
      fprintf(screen," 100%%\nTime ellapsed during compute_xrd = %0.2f sec using %0.2f Mbytes/processor", t2-t0, bytes/1024.0/1024.0);
      fprintf(screen," \n -time ellapsed within CPU loop = %0.2f sec", tCPU1-tCPU0);
#ifdef _LMP_INTEL_OFFLOAD
      fprintf(screen," \n -time waiting for MIC to finish = %0.2f sec\n-----\n", (t2-t0)-(tCPU1-tCPU0));
#endif
  }
}

/* ----------------------------------------------------------------------
 memory usage of arrays
 ------------------------------------------------------------------------- */

double ComputeXRD::memory_usage()
{
  double bytes = size_array_rows * size_array_cols * sizeof(double); //array
  bytes +=  4.0 * size_array_rows * sizeof(double); //Fvec1 & 2, scratch1 & 2
  bytes += 3.0 * nlocalgroup * sizeof(double); // x
  bytes += ntypes * sizeof(double); // f
  bytes += 3.0 * size_array_rows * sizeof(int); // store_temp
  
  return bytes;
}
<|MERGE_RESOLUTION|>--- conflicted
+++ resolved
@@ -15,24 +15,18 @@
    Contributing authors: Shawn Coleman & Douglas Spearot (Arkansas)
 ------------------------------------------------------------------------- */
 
-<<<<<<< HEAD
+
 // Attempting compatibility with USER-INTEL
 #ifdef LMP_INTEL_OFFLOAD
 #define _LMP_INTEL_OFFLOAD
 #include "offload.h"
 #endif
 
-
-#include "mpi.h"
-#include "math.h"
-#include "stdlib.h"
-=======
 #include <mpi.h>
 #include <cmath>
 #include <cstdlib>
 #include <cstdio>
 #include <cstring>
->>>>>>> aa1d815f
 #include "math_const.h"
 #include "compute_xrd.h"
 #include "compute_xrd_consts.h"
@@ -44,15 +38,12 @@
 #include "citeme.h"
 #include "memory.h"
 #include "error.h"
-<<<<<<< HEAD
-#include "stdio.h"
-#include "string.h"
+
 
 #if defined(_OPENMP)
 #include <omp.h>
 #endif
-=======
->>>>>>> aa1d815f
+
 
 using namespace LAMMPS_NS;
 using namespace MathConst;
@@ -248,13 +239,9 @@
         K[2] = k * dK[2];
         dinv2 = (K[0] * K[0] + K[1] * K[1] + K[2] * K[2]);
         if  (4 >= dinv2 * lambda * lambda ) {
-<<<<<<< HEAD
-       	  ang = asin(lambda * sqrt(dinv2) / 2);
-          if ( (ang <= Max2Theta) & (ang >= Min2Theta) ) {
-=======
+
           ang = asin(lambda * sqrt(dinv2) * 0.5);
           if ((ang <= Max2Theta) && (ang >= Min2Theta)) {
->>>>>>> aa1d815f
           nRows++;
                 }
         }
