/* ----------------------------------------------------------------------
   LAMMPS - Large-scale Atomic/Molecular Massively Parallel Simulator
   http://lammps.sandia.gov, Sandia National Laboratories
   Steve Plimpton, sjplimp@sandia.gov

   Copyright (2003) Sandia Corporation.  Under the terms of Contract
   DE-AC04-94AL85000 with Sandia Corporation, the U.S. Government retains
   certain rights in this software.  This software is distributed under
   the GNU General Public License.

   See the README file in the top-level LAMMPS directory.
------------------------------------------------------------------------- */

#ifdef FIX_CLASS

FixStyle(saed/vtk,FixSAEDvtk)

#else

#ifndef LMP_FIX_SAED_VTK_H
#define LMP_FIX_SAED_VTK_H

<<<<<<< HEAD
#include "stdio.h"
=======
#include <cstdio>
>>>>>>> aa1d815f
#include "fix.h"

namespace LAMMPS_NS {

class FixSAEDvtk : public Fix {
 public:
  FixSAEDvtk(class LAMMPS *, int, char **);
  ~FixSAEDvtk();
  int setmask();
  void init();
  void setup(int);
  void end_of_step();
  double compute_vector(int);
  void reset_timestep(bigint);


 private:
  int me,nvalues;
  int nrepeat,nfreq,irepeat;
  bigint nvalid;
  int which;
  char *ids;
  FILE *fp;
  int nrows;

  int ave,nwindow,nsum,startstep;
  int overwrite;
  long filepos;

  int norm,iwindow,window_limit;
  double *vector;
  double *vector_total;
  double **vector_list;

  void invoke_scalar(bigint);
  void invoke_vector(bigint);
  void options(int, char **);

  bigint nextvalid();
  
  class ComputeSAED *compute_saed;

  double  Zone[3];           // Zone axis to view SAED
  double  R_Ewald;           // Radius of Ewald sphere (distance units)
  double  lambda;            // Radiation wavelength (distance units)
  double  dK[3];             // spacing of reciprocal points in each dimension
  int     Knmax[3];          // maximum integer value for K points in each dimension
  int     Knmin[3];          // minimum integer value for K points in each dimension

  int     KnSlice[6];        // min 0-2 max 2-5 hkl index using zone
  double  Kmax;              // Maximum reciprocal distance to explore
  double  c[3];              // Parameters controlling resolution of reciprocal space explored
  double  dR_Ewald;          // Thickness of Ewald sphere slice
  double  prd_inv[3];        // Inverse spacing of unit cell

  char    *filename;         // user-specified file
  int     nOutput; 
  int     Dim[3];
  bool    manual;            // Turn on manual reciprocal map

};

}

#endif
#endif

/* ERROR/WARNING messages:

E: Illegal ... command

Self-explanatory.  Check the input script syntax and compare to the
documentation for the command.  You can use -echo screen as a
command-line option when running LAMMPS to see the offending line.

E: Compute ID for fix ave/time does not exist

Self-explanatory.

E: Fix ID for fix ave/time does not exist

Self-explanatory.

E: Invalid fix ave/time off column

Self-explantory.

E: Fix ave/time compute does not calculate a scalar

Self-explantory.

E: Fix ave/time compute does not calculate a vector

Self-explantory.

E: Fix ave/time compute vector is accessed out-of-range

The index for the vector is out of bounds.

E: Fix ave/time compute does not calculate an array

Self-explanatory.

E: Fix ave/time compute array is accessed out-of-range

An index for the array is out of bounds.

E: Fix ave/time fix does not calculate a scalar

Self-explanatory.

E: Fix ave/time fix does not calculate a vector

Self-explanatory.

E: Fix ave/time fix vector is accessed out-of-range

The index for the vector is out of bounds.

E: Fix for fix ave/time not computed at compatible time

Fixes generate their values on specific timesteps.  Fix ave/time
is requesting a value on a non-allowed timestep.

E: Fix ave/time fix does not calculate an array

Self-explanatory.

E: Fix ave/time fix array is accessed out-of-range

An index for the array is out of bounds.

E: Variable name for fix ave/time does not exist

Self-explanatory.

E: Fix ave/time variable is not equal-style variable

Self-explanatory.

E: Fix ave/time cannot use variable with vector mode

Variables produce scalar values.

E: Fix ave/time columns are inconsistent lengths

Self-explanatory.

E: Fix ave/time cannot set output array intensive/extensive from these inputs

One of more of the vector inputs has individual elements which are
flagged as intensive or extensive.  Such an input cannot be flagged as
all intensive/extensive when turned into an array by fix ave/time.

E: Cannot open fix ave/time file %s

The specified file cannot be opened.  Check that the path and name are
correct.

E: Fix ave/time missed timestep

You cannot reset the timestep to a value beyond where the fix
expects to next perform averaging.

*/<|MERGE_RESOLUTION|>--- conflicted
+++ resolved
@@ -20,11 +20,7 @@
 #ifndef LMP_FIX_SAED_VTK_H
 #define LMP_FIX_SAED_VTK_H
 
-<<<<<<< HEAD
-#include "stdio.h"
-=======
 #include <cstdio>
->>>>>>> aa1d815f
 #include "fix.h"
 
 namespace LAMMPS_NS {
