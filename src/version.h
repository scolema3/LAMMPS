--- conflicted
+++ resolved
@@ -1,5 +1 @@
-<<<<<<< HEAD
-#define LAMMPS_VERSION "23 Oct 2017: Diff 0.01"
-=======
-#define LAMMPS_VERSION "20 Apr 2018"
->>>>>>> aa1d815f
+#define LAMMPS_VERSION "20 Apr 2018"